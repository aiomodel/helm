--- conflicted
+++ resolved
@@ -8,10 +8,6 @@
 from . import real_toxicity_prompts_scenario  # noqa
 
 from . import basic_metrics  # noqa
-<<<<<<< HEAD
 from . import commonsense_qa_metrics  # noqa
 from . import toxicity_metrics  # noqa
-=======
-from . import toxicity_metrics  # noqa
-from . import tokens_metric  # noqa
->>>>>>> a03bca57
+from . import tokens_metric  # noqa